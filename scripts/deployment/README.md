--- conflicted
+++ resolved
@@ -27,11 +27,7 @@
 - `providerName`: a network type (see `hardhat.config.js` for the network configurations);
 
 The script file name identifies the number of deployment steps taken from / to the number in the file name. For example:
-<<<<<<< HEAD
 - `deploy_01_agent_registry.js` will complete step 1.
-=======
-- `deploy_01_agent_registry.js` will complete step 1
->>>>>>> aa57b81e
 
 NOTE: All the scripts MUST be strictly run in the sequential order from smallest to biggest numbers.
 
